--- conflicted
+++ resolved
@@ -266,8 +266,6 @@
 \end{align}
 
 
-<<<<<<< HEAD
-=======
 \subsection{Computing $\Phi_G$ with Duhamel's formula}
 We would like to produce a Taylor Series of the expression $\Phi_G = e^{i(H+\alpha G) t} \rho e^{-i(H+\alpha G) t}$ with respect to the coupling constant $\alpha$. To do this we use Duhamel's formula for differentiation of the exponent of a matrix exponential
 \begin{equation}
@@ -319,18 +317,13 @@
     &=  \trace{\int e^{- i (H + \alpha G) t} H_{sys} \otimes \openone_{env} e^{+ i (H + \alpha G) t} dG ~ \rho }
 \end{align}
 
-\begin{equation}
-    
-\end{equation}
  
- 
 
 %%%%%%%%%%%%%%%%%%%%%%%%%%%%%%%%%%%%%%%%%%%%%%%%%%%%%%%%%%%%%%%%%%%%%%%%%%%%%%%%%%%%%%%%%%%%%%%%%%%%%%%%%%%%%%%%%%%%%%%%%%%%%%%%%%%%%%%%%%%%%%%%
 %%%%%%%%%%%%%%%%%%%%%%%%%%%%%%%%%%%%%%%%%%%%%%%%%%%%%%%%%%%%%%%%%%%%%%%%%%%%%%%%%%%%%%%%%%%%%%%%%%%%%%%%%%%%%%%%%%%%%%%%%%%%%%%%%%%%%%%%%%%%%%%%
 %%%%%%%%%%%%%%%%%%%%%%%%%%%%%%%%%%%%%%%%%%%%%%%%%%%%%%%%%%%%%%%%%%%%%%%%%%%%%%%%%%%%%%%%%%%%%%%%%%%%%%%%%%%%%%%%%%%%%%%%%%%%%%%%%%%%%%%%%%%%%%%%
 \section{Approximating $e^{i (H + \alpha G) t}$ evolution}
 
->>>>>>> d9a36e5a
 \bibliographystyle{unsrt}
 \bibliography{bib}
 
