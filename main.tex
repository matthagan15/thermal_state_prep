--- conflicted
+++ resolved
@@ -297,7 +297,6 @@
     \int_0^1 \int_0^1 e^{i (\lambda(i,j) - \lambda(k,l))(s_1s_2 - s_1)t} s_1 ds_1 ds_2 = \frac{1 - e^{-i (\lambda(i,j) - \lambda(k,l))t} -i t (\lambda(i,j) - \lambda(k,l))}{t^2 (\lambda(i,j) - \lambda(k,l))^2}.
 \end{equation}
 
-<<<<<<< HEAD
 Combining all of the above gives the final computation of the $(A)$ term
 \begin{align}
     (A) &= -\sigma^2 t^2 \sum_{i,j} \frac{B(i,j) \dim}{\dim^2 - 1} \parens{\frac{
@@ -320,7 +319,6 @@
     &= -\frac{\sigma^2 t^2}{\dim^2-1} \sum_{i,j} B(i,j) \ketbra{i,j}{i,j} \bigg[ \frac{\dim - 1 - \eta(i,j)}{2} - \sum_{(k,l) : \lambda(i,j) \neq \lambda(k,l)} \frac{1 - e^{-it(\lambda(i,j) - \lambda(k,l))} -i t (\lambda(i,j) - \lambda(k,l))}{t^2 (\lambda(i,j) - \lambda(k,l))^2} \bigg].
 \end{align}
 We note that this term is surprisingly equal to the contribution from $(A)$.
-=======
 Now we can compute the ``center" term where $\rho(t)$ is sandwiched between the two random interaction matrices
 \begin{align}
     (C) &= t^2 \int_0^1 G(st) ds ~ \rho(t) ~ \int_0^1 G((1-s)t) ds \\
@@ -345,7 +343,6 @@
     &= \frac{\sigma^2 t^2}{\dim^2 - 1} \sum_{i,j,k,l} \bigg[ B(k,l) \ketbra{i,j}{i,j} \int_0^1 e^{i(\lambda(i,j) - \lambda(k,l)s t} ds \int_0^1 e^{i(\lambda(k,l) - \lambda(i,j))(1-s)t} ds \nonumber \\
     &\quad \parens{\delta(i,j | k,l)(\dim - 1) - 1} \bigg]
 \end{align}
->>>>>>> 13f7146f
 
 \newpage
 \hrule
