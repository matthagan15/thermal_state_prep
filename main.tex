\documentclass{article}
\usepackage[utf8]{inputenc}

\usepackage{amsmath,amsthm, amssymb}
\usepackage[margin=1.5cm]{geometry}
\usepackage{mathtools}
\usepackage{dsfont}
\usepackage{xcolor}
\usepackage{algorithm,algpseudocode}
\usepackage{todonotes}
\usepackage{nicefrac}
\usepackage{mathrsfs}
\usepackage{tikz}
\usepackage{thm-restate}


%%%%%%%%    THEOREM DEFINITIONS AND RESTATABLE
\newtheorem{theorem}{Theorem}
\newtheorem{lemma}[theorem]{Lemma}

\usepackage{todonotes}

\newcommand{\matt}[1]{\todo[color=red!50, prepend, caption={Matt}, tickmarkheight=0.25cm]{#1}}
\newcommand{\note}[1]{\emph{Note: #1}}
\newcommand{\conjecture}[1]{ \noindent\emph{\textbf{Conjecture:}} \emph{ #1 }}




%%%%%%%%    NOTATION DEFINITIONS FOR EASIER WRITING
\newcommand{\ket}[1]{|#1\rangle}
\newcommand{\bra}[1]{\langle #1|}
\newcommand{\braket}[2]{\langle #1|#2\rangle}
\newcommand{\ketbra}[2]{| #1\rangle\! \langle #2|}
\newcommand{\parens}[1]{\left( #1 \right)}
\newcommand{\brackets}[1]{\left[ #1 \right]}
\newcommand{\abs}[1]{\left| #1 \right|}
\newcommand{\norm}[1]{\left| \left| #1 \right| \right|}
\newcommand{\diamondnorm}[1]{\left| \left| #1 \right| \right|_\diamond}
\newcommand{\anglebrackets}[1]{\left< #1 \right>}
\newcommand{\overlap}[2]{\anglebrackets{#1 , #2 }}
\newcommand{\set}[1]{\left\{ #1 \right\}}
\newcommand{\ceil}[1]{\left\lceil #1 \right\rceil}
\newcommand{\openone}{\mathds{1}}
\newcommand{\expect}[1]{\mathbb{E}\brackets{#1}}
\newcommand{\prob}[1]{\text{Pr}\left[ #1 \right]}
\newcommand{\bigo}[1]{\mathcal{O}\left( #1 \right)}
\newcommand{\bigotilde}[1]{\widetilde{\mathcal{O}} \left( #1 \right)}
\newcommand{\ts}{\textsuperscript}

\DeclareMathOperator{\Tr}{Tr}
\newcommand{\trace}[1]{\Tr \brackets{ #1 }}
\newcommand{\partrace}[2]{\Tr_{#1} \brackets{ #2 }}
\newcommand{\complex}{\mathbb{C}}

%%%%% COMMONLY USED OBJECTS
\newcommand{\hilb}{\mathcal{H}}
\newcommand{\partfun}{\mathcal{Z}}
\newcommand{\identity}{\mathds{1}}
\newcommand{\gue}{\rm GUE}
\DeclareMathOperator{\hermMathOp}{Herm}
\newcommand{\herm}[1]{\hermMathOp\parens{#1}}


\title{Thermal State Prep}
\author{Nathan Wiebe, Matthew Hagan}
\date{May 2022}

\begin{document}

\maketitle

%%%%%%%%%%%%%%%%%%%%%%%%%%%%%%%%%%%%%%%%%%%%%%%%%%%%%%%%%%%%%%%%%%%%%%%%%%%%%%%%%%%%%%%%%%%%%%%%%%%%%%%%%%%%%%%%%%%%%%%%%%%%%%%%%%%%%%%%%%%%%%%%
%%%%%%%%%%%%%%%%%%%%%%%%%%%%%%%%%%%%%%%%%%%%%%%%%%%%%%%%%%%%%%%%%%%%%%%%%%%%%%%%%%%%%%%%%%%%%%%%%%%%%%%%%%%%%%%%%%%%%%%%%%%%%%%%%%%%%%%%%%%%%%%%
%%%%%%%%%%%%%%%%%%%%%%%%%%%%%%%%%%%%%%%%%%%%%%%%%%%%%%%%%%%%%%%%%%%%%%%%%%%%%%%%%%%%%%%%%%%%%%%%%%%%%%%%%%%%%%%%%%%%%%%%%%%%%%%%%%%%%%%%%%%%%%%%
\section{Introduction}
Going to leave this blank for now. 

Want to include here the main methods for preparing thermal states that currently exist, mainly the Poulin and Wocjan paper and Quantum-Quantum Metropolis Hastings. Where should more niche/advanced methods go? \cite{shiraishi_undecidability_2021}

%%%%%%%%%%%%%%%%%%%%%%%%%%%%%%%%%%%%%%%%%%%%%%%%%%%%%%%%%%%%%%%%%%%%%%%%%%%%%%%%%%%%%%%%%%%%%%%%%%%%%%%%%%%%%%%%%%%%%%%%%%%%%%%%%%%%%%%%%%%%%%%%
%%%%%%%%%%%%%%%%%%%%%%%%%%%%%%%%%%%%%%%%%%%%%%%%%%%%%%%%%%%%%%%%%%%%%%%%%%%%%%%%%%%%%%%%%%%%%%%%%%%%%%%%%%%%%%%%%%%%%%%%%%%%%%%%%%%%%%%%%%%%%%%%
%%%%%%%%%%%%%%%%%%%%%%%%%%%%%%%%%%%%%%%%%%%%%%%%%%%%%%%%%%%%%%%%%%%%%%%%%%%%%%%%%%%%%%%%%%%%%%%%%%%%%%%%%%%%%%%%%%%%%%%%%%%%%%%%%%%%%%%%%%%%%%%%
\section{Preliminaries}
We denote the Hilbert space of the system as $\hilb_{sys}$ and the environment as $\hilb_{env}$, with the Hamiltonians governing each as $H_{sys}$ and $H_{env}$. The Hamiltonian for the joint system on $\hilb_{sys} \otimes \hilb_{env}$ is then $H = H_{sys} \otimes \identity + \identity \otimes H_{env}$. We study the effects of simulating the time dynamics of the system-environment space with randomized interactions. Our goal is to produce a channel that can reduce the entropy of a system thermal state by utilizing easily prepared thermal states of the environment. We consider using the Haar measure over eigenvectors for the randomized interaction and i.i.d eigenvalues from a zero mean $\sigma^2$ variance distribution. We consider input states of the form $\rho(\beta_S, \beta_E) = \frac{e^{-\beta_S H_{sys}}}{\partfun_{sys}} \otimes \frac{e^{-\beta_E H_{env}}}{\partfun_{env}}$ and will simply use $\rho$ until the thermal nature of our inputs are necessary. The thermal states for the environment are supposed to be easily preparable.

The Hamiltonians $H_{sys}$ and $H_{env}$ form a basis for the tensor product space. As we are not concerned with specific details of the eigenvectors of each, we will refer to them by an arbitrary index. Let $E_{i,j}$ denote the eigenvalue $E_i(H_{sys}) + E_j(H_{env})$ and $\ket{i,j}$ the corresponding eigenvector. Without loss of generality we will focus on spaces in which the system can be represented with $n$ qubits and the environment with $m$ qubits. So we have
\begin{equation}
    H_{sys} = \sum_{i = 0}^{2^n - 1} E_i \ketbra{i}{i} ~,~ H_{env} = \sum_{j=0}^{2^m - 1} E_j \ketbra{j}{j} ~,~ H = \sum_{i=0}^{2^n - 1} \sum_{j=0}^{2^m - 1} E_{i,j} \ketbra{i,j}{i,j}.
\end{equation}
The above is just to put all the chosen notation in a convenient place. 


Overall one application of our channel is represented as
\begin{equation}
    \Phi(\rho) := \int \partrace{env}{e^{+i(H + \alpha G)t} \rho e^{-i(H + \alpha G) t}} dG.
\end{equation}
For simplicity we will denote the time evolution channel for a specific random interaction $G$ as
\begin{equation}
    \Phi_G(\rho) := e^{+i (H+ \alpha G) t} \rho e^{-i (H + \alpha G) t}.
\end{equation}
Clearly then $\Phi = \int \partrace{env}{\Phi_G} dG$. We use $G$ to denote the randomized interaction term, where $G = U_G D U_G^\dagger$. The measure we choose for the eigenbasis of $G$ is $U_G \sim Haar$ and the eigenvalues are i.i.d with mean 0 and variance $\sigma^2$. This gives the overall measure decomposition $dG = dD ~ dU_G$. 

\begin{restatable}{lemma}{haar_two_moment} \label{lem:haar_two_moment}
    Let $U$ be a unitary matrix over $d$ dimensions that is distributed according to the Haar measure. The $k=2$ polynomial can be integrated as
    \begin{align}
        \int \bra{i_1} U \ket{j_1} \bra{i_2} U \ket{j_2} \overline{\bra{k_1} U \ket{l_1}} ~ \overline{\bra{k_2} U \ket{l_2}} dU =& ~\frac{1}{d^2 - 1} \parens{\delta_{i_1, k_1} \delta_{j_1, l_1} \delta_{i_2, k_2} \delta_{j_2, l_2} + \delta_{i_1, k_2} \delta_{j_1, l_2} \delta_{i_2, k_1} \delta_{j_2, l_1}} \nonumber \\
        &- \frac{1}{d(d^2 - 1)} \parens{\delta_{i_1, k_2} \delta_{j_1, l_1} \delta_{i_2, k_1} \delta_{j_2, l_2} + \delta_{i_1, k_1} \delta_{j_1, l_2} \delta_{i_2, k_2} \delta_{j_2, l_1}}. \label{eq:haar_two_moment_integral}
    \end{align}
    \end{restatable}

%%%%%%%%%%%%%%%%%%%%%%%%%%%%%%%%%%%%%%%%%%%%%%%%%%%%%%%%%%%%%%%%%%%%%%%%%%%%%%%%%%%%%%%%%%%%%%%%%%%%%%%%%%%%%%%%%%%%%%%%%%%%%%%%%%%%%%%%%%%%%%%%
%%%%%%%%%%%%%%%%%%%%%%%%%%%%%%%%%%%%%%%%%%%%%%%%%%%%%%%%%%%%%%%%%%%%%%%%%%%%%%%%%%%%%%%%%%%%%%%%%%%%%%%%%%%%%%%%%%%%%%%%%%%%%%%%%%%%%%%%%%%%%%%%
%%%%%%%%%%%%%%%%%%%%%%%%%%%%%%%%%%%%%%%%%%%%%%%%%%%%%%%%%%%%%%%%%%%%%%%%%%%%%%%%%%%%%%%%%%%%%%%%%%%%%%%%%%%%%%%%%%%%%%%%%%%%%%%%%%%%%%%%%%%%%%%%
\section{Fixed Points}
Our first goal is to show that $\rho(\beta, \beta)$ is a fixed point, at least approximately, of the channel $\Phi$. We then aim to show that it is an attractor for states of the form $\rho(\beta_S, \beta_E)$ with $\beta_E > \beta_S$. 

\subsection{Computing $\Phi_G$ with Duhamel's formula}
Our first goal is to compute the Taylor's series for $\Phi$ with respect to the coupling constant $\alpha$. To do this we compute the Taylor Series for $\Phi_G$ and then compute the effects of integrating and partial traces. We make use Duhamel's formula for differentiation of the exponent of a matrix exponential
\begin{equation}
    \frac{d}{dt} e^{A(t)} = \int_0^1 e^{s A(t)} \frac{d A(t)}{dt} e^{(1-s)A(t)} ds.
\end{equation}
The object of interest is $$\Phi_G = \rho(t) + \alpha \frac{\partial}{\partial \alpha} \Phi_G \big|_{\alpha=0} + \frac{\alpha^2}{2!} \frac{\partial^2}{\partial \alpha^2} \Phi_G \big|_{\alpha=0} + R.$$ Then due to linearity of integration and partial traces this will give us a series expansion in $\alpha$ for the overall channel $\Phi$. We first focus on computing the first two non-trivial terms and focus on bounding the magnitude of $R$ later. 
The first order term can be computed as
\begin{align}
    \frac{\partial}{\partial \alpha} e^{i(H+\alpha G)t} \rho e^{-i (H+\alpha G)t} \bigg|_{\alpha = 0} &= \int_{0}^{1} e^{i s (H+\alpha G)t} (i t G) e^{i (1-s) (H+\alpha G)t} ds \rho e^{-i(H+\alpha G)t} \bigg|_{\alpha=0} \nonumber \\
    &\text{ } + e^{i(H+\alpha G)t} \rho \int_{0}^1 e^{-i s (H+\alpha G) t} (- i t G) e^{-i (1-s) (H+\alpha G)t} ds \bigg|_{\alpha = 0} \label{eq:first_order_alpha_derivative}\\
    &= i t \int_0^1 e^{i s H t} G e^{-i s H t} ds e^{i H t} \rho e^{-i H t} - i t e^{+i H t} \rho \int_0^1 e^{-is H t} G e^{-i(1-s) Ht} ds \\
    &= i t \int_0^1 G(s t) ds \rho(t) - it \rho(t) \int_0^1 G(s t) ds \\
    &= i t \int_0^1 [G(s t), \rho(t)] ds.
\end{align}

This term is negligible in the overall channel due to the eigenvalues having mean 0. This is computed as
\begin{align}
    \frac{\partial}{\partial \alpha} \Phi(\rho) \bigg|_{\alpha = 0} &= \frac{\partial}{\partial \alpha} \partrace{env}{\int \Phi_G(\rho) ~dG} \bigg|_{\alpha=0} \\
    &= \partrace{env}{\int\frac{\partial \Phi_G(\rho)}{\partial \alpha} \bigg|_{\alpha=0} dG } \\
    &= i t \partrace{env}{\int_0^1 \int [e^{i H s t} G e^{-i H s t}, \rho(t)] dG ds} \\
    &= i t \partrace{env}{\int_0^1  [e^{i H s t} \int U_G D U_G^\dagger ~ dD ~ dU_G e^{-i H s t}, \rho(t)] ds} \\
    &= i t \partrace{env}{\int_0^1  [e^{i H s t} \int U_G \parens{\int D dD} U_G^\dagger ~ dU_G e^{-i H s t}, \rho(t)] ds},
\end{align}
but because $\int D ~dD$ is simply the mean of the eigenvalues this is 0 which implies $\frac{\partial}{\partial \alpha} \Phi(\rho) \big|_{\alpha = 0} = 0$. 

Now we can compute the second order term by differentiating Eq. \eqref{eq:first_order_alpha_derivative} before setting $\alpha \to 0$. Note that there are 3 locations for the derivative to act in each term, yielding 6 final terms. To give a sense of how each term is computed we will compute the first one explicitly and simply state the remaining terms.

\begin{align}
    \frac{\partial^2}{\partial \alpha^2} \Phi_G(\rho) \bigg|_{\alpha = 0} =& \frac{\partial}{\partial \alpha} \parens{\int_{0}^{1} e^{i s (H+\alpha G)t} (i t G) e^{i (1-s) (H+\alpha G)t} ds \rho e^{-i(H+\alpha G)t}} \bigg|_{\alpha=0} \nonumber \\
    &\text{ } +\frac{\partial}{\partial \alpha} \parens{ e^{i(H+\alpha G)t} \rho \int_{0}^1 e^{-i s (H+\alpha G) t} (- i t G) e^{-i (1-s) (H+\alpha G)t} ds } \bigg|_{\alpha = 0}
\end{align}
There are clearly six factors containing functions of $\alpha$ which leads to six terms after utilizing Duhamel's rule. We work through the first term in detail and will simply state the remaining terms in order from left to right and top to bottom. The first time can be simplified as
\begin{align}
    &i t\int_0^1 \parens{\frac{\partial}{\partial \alpha} e^{i s_1 (H+ \alpha G)t}} G e^{i(1-s_1)(H+\alpha G)t} ds_1 \rho e^{-i (H+\alpha G)t} \bigg|_{\alpha=0} \\
    &= (it)^2 \int_0^1 \int_0^1 e^{i s_1 s_2 (H+\alpha G)t} s_1 G e^{i s_1 (1-s_2) (H+\alpha G)t} ds_2 G e^{i(1-s_1) (H+\alpha G)t} ds_1 \rho e^{-i(H+\alpha G) t} \bigg|_{\alpha=0} \\
    &= -t^2 \int_0^1 \int_0^1 e^{i s_1 s_2 H t} G e^{-i s_1 s_2 H t} e^{i s_1 H t} G e^{-i s_1 H t} s_1 ds_1 ds_2 e^{i H t} \rho e^{-i H t} \\
    &= -t^2 \int_0^1 \int_0^1 G(s_1 s_2 t) G(s_1 t) s_1 ds_1 ds_2 \rho(t). 
\end{align}
The remaining terms we compute using a similar process, and are stated as
\begin{align}
    & -t^2 \int_0^1 \int_0^1 G(s_1 t) G((s_1 + s_2 - s_1 s_2) t) (1-s_1) ds_1 ds_2 \rho (t) \\
    & +t^2 \int_0^1 G(st) ds \rho(t) \int_0^1 G(st) ds \\
    & +t^2 \int_0^1 G(st) ds \rho(t) \int_0^1 G(st) ds \\
    & -t^2 \rho(t) \int_0^1 \int_0^1 G((1-s_1)t) G((1-s_1 s_2) t) s_1 ds_1 ds_2 \\
    & -t^2 \rho(t) \int_0^1 \int_0^1 G((1-s_1)t) G((1-s_1)(1 - s_2) t) (1-s_1) ds_1 ds_2.
\end{align}
For the last two terms we can make them look similar to the first two by redefining the integration variables. This leads to the simplified expression
\begin{align}
    \frac{\partial^2}{\partial \alpha^2} \Phi_G \bigg|_{\alpha = 0} &= 2 t^2 \int_0^1 G(st) ds \rho(t) \int_0^1 G(st) ds \label{eq:second_order_duhamel_one} \\
    &~ - t^2 \int_0^1 \int_0^1 \brackets{\rho(t) , G(s_1 t) G(s_1 s_2 t)}_+ s_1 ds_1 ds_2 \label{eq:second_order_duhamel_two}  \\
    &~ - t^2 \int_0^1 \int_0^1 \brackets{ \rho(t), G(s_1 t) G((s_1 + s_2 - s_1 s_2) t) }_+ (1-s_1) ds_1 ds_2, \label{eq:second_order_duhamel_three} 
\end{align}
where $[A,B]_+ := AB + BA$. 

Our next goal is to use this to compute the second order expansion for the expected channel, i.e by integrating over the randomized interaction $G$. We do so by computing the matrix elements $\bra{i,j} \int \frac{\partial^2}{\partial \alpha^2} \Phi_G(\rho) \big|_{\alpha = 0} dG \ket{k,l}$. This then puts us only a partial trace away from computing the second order term in the coupling coefficient expansion for the overall channel $\Phi$. Our main approach for computing these matrix elements is to factor a term, for example Eq. \eqref{eq:second_order_duhamel_one}, into three parts: a phase integral, a $G$ eigenvalue integral, and a Haar integral. To do so we make two assumptions: we assume that the input state is diagonal in the combined system-environment $H$ basis $\rho = \sum_{m,n} \rho_{m,n} \ketbra{m,n}{m,n}$, and second that the eigenvalues of the random interaction $G$ are i.i.d, which leads to a covariance matrix $Cov(\lambda_{i,j}, \lambda_{k,l}) = \sigma^2 \delta(i,j | k,l)$, where $\delta(i,j | k,l) := \delta_{i,k} \delta_{j,l}$ is a shorthand kronecker delta function. Note due to the invariance of the Haar eigenvectors we can always write the eigenvalues $D$ as diagonal in the 
\begin{align}
    2t^2 \int_0^1 G(s_1t) ds_1 \rho(t) \int_0^1 G(s_2 t) ds_2 &= 2 t^2 \bra{i,j} \int_{0}^1 \int_0^1 e^{i H s_1 t} G e^{-iH s_1 t} e^{i H t} \rho e^{-i H t} e^{i H s_2 t} G e^{-iH s_2 t} ds_1 ds_2 \ket{k,l} \\
    &= 2 t^2 \sum_{m,n} \rho_{m,n} \int_0^1 \int_0^1 e^{i(E_{i,j} - E_{m,n})s_1 t} e^{i(E_{m,n} - E_{k,l}) s_2 t} ds_1 ds_2 \bra{i,j}G \ketbra{m,n}{m,n} G \ket{k,l} \\
    &= \sum_{i',j',k',l',m,n} 2t^2 \rho_{m,n} \int_0^1 \int_0^1 e^{i(E_{i,j} - E_{m,n})s_1 t} e^{i(E_{m,n} - E_{k,l}) s_2 t} ds_1 ds_2 \nonumber \\
     &\quad \quad \quad \quad \times \lambda_{i',j'} \lambda_{k',l'} \bra{i,j} U_G \ket{i',j'} \bra{i',j'} U_G^\dagger \ket{m,n} \bra{m,n} U_G \ket{k',l'} \bra{k',l'} U_G^\dagger \ket{k,l}.
\end{align}
The phase, eigenvalue, and Haar contributions to this term are apparent. We can compute the remaining two terms Eqs. \eqref{eq:second_order_duhamel_two} and \eqref{eq:second_order_duhamel_three} as follows, starting with Eq. \eqref{eq:second_order_duhamel_two}
\begin{align}
    -t^2 \bra{i,j} \int_0^1 \int_0^1 [\rho(t), G(s_1 t) G(s_1 s_2 t)]_+ ~s_1 ds_1 ds_2 \ket{k,l} &= -t^2 (\rho_{i,j} + \rho_{k,l}) \sum_{i',j',k',l',m,n} \int_0^1 \int_0^1 e^{i(E_{i,j} - E_{m,n})s_1 t} e^{i(E_{m,n} - E_{k,l})s_1 s_2 t} s_1 ds_1 ds_2 \\
    &\times \lambda_{i',j'} \lambda_{k',l'} \bra{i,j} U_G \ket{i',j'} \bra{i',j'} U_G^\dagger \ket{m,n} \bra{m,n} U_G \ket{k',l'} \bra{k',l'} U_G^\dagger \ket{k,l},
\end{align}
followed by Eq. \eqref{eq:second_order_duhamel_three}
\begin{align}
    &-t^2 \bra{i,j} \int_0^1 \int_0^1 [\rho(t), G(s_1 t) G((s_1 + s_2 - s_1 s_2) t)]_+ ~ (1- s_1) ds_1 ds_2 \ket{k,l} \\
    &= -t^2 (\rho_{i,j} + \rho_{k,l}) \sum_{i',j',k',l',m,n} \int_0^1 \int_0^1 e^{i(E_{i,j} - E_{m,n})s_1 t} e^{i(E_{m,n} - E_{k,l})(s_1 + s_2 - s_1 s_2)t} (1-s_1)ds_1 ds_2 \\
    &\times \lambda_{i',j'} \lambda_{k',l'} \bra{i,j} U_G \ket{i',j'} \bra{i',j'} U_G^\dagger \ket{m,n} \bra{m,n} U_G \ket{k',l'} \bra{k',l'} U_G^\dagger \ket{k,l},
\end{align}
where the eigenvalue and Haar contributions are the same as the previous two terms. This allows us to simplify the total equation as
\begin{align}
    \bra{i,j} \frac{\partial^2}{\partial \alpha^2} \Phi_G(\rho) \bigg|_{\alpha = 0} \ket{k,l} &= t^2 \sum_{i',j',k',l',m,n} \int_0^1 \int_0^1 \bigg(  2 \rho_{m,n} e^{i(E_{i,j} - E_{m,n})s_1t} e^{i(E_{m,n} - E_{k,l})s_2 t}  \\
    &- (\rho_{i,j} + \rho_{k,l}) e^{i(E_{i,j} - E_{m,n})s_1 t} e^{i(E_{m,n} - E_{k,l})s_1 s_2 t} s_1 \\
    &- (\rho_{i,j} + \rho_{k,l}) e^{i(E_{i,j} - E_{m,n})s_1 t} e^{i(E_{m,n} - E_{k,l})(s_1 + s_2 - s_1 s_2)t} (1-s_1) \bigg) ds_1 ds_2 \\
    &\times \lambda_{i',j'} \lambda_{k',l'} \bra{i,j} U_G \ket{i',j'} \bra{i',j'} U_G^\dagger \ket{m,n} \bra{m,n} U_G \ket{k',l'} \bra{k',l'} U_G^\dagger \ket{k,l} \\
    &=: t^2 \sum_{i',j',k',l',m,n} C_{E} ~ C_{\lambda} ~ C_{H},
\end{align}
where $C_E$ captures the phase integrals, $C_{\lambda}$ the random eigenvalue factors, and $C_{H}$ the Haar contributions. 

We now average these over the randomized interaction measure $dG$. We first perform the eigenvalue integral as this will simplify the Haar integral significantly. 
\begin{align}
    \int \bra{i,j} \frac{\partial^2}{\partial \alpha^2} \Phi_G(\rho) \bigg|_{\alpha = 0} \ket{k,l} dG &= t^2 \sum_{i',j',k',l',m,n} C_E \int C_{\lambda} dD \int C_{H} dU_G.
\end{align}
We know that $\int C_{\lambda} dD = \sigma^2 \delta(i',j' | k',l')$ by construction. Due to the delta function we can simply set $(i',j') = (k',l')$ by performing the sum over $k',l'$, which turns the Haar integration into
\begin{align}
    \int C_{H} dU_G &= \int \bra{i,j} U_G \ket{i',j'} \bra{i',j'} U_G^\dagger \ket{m,n} \bra{m,n} U_G \ket{i',j'} \bra{i',j'} U_G^\dagger \ket{k,l} dU_G \\
    &= \int \bra{i,j} U_G \ket{i',j'}  \bra{m,n} U_G \ket{i',j'} \overline{\bra{m,n} U_G \ket{i',j'}} ~ \overline{ \bra{k,l} U_G \ket{i',j'} }~ dU_G \\
    &= \frac{\delta(i,j | k,l)}{\dim^2 - 1} \parens{\delta(i,j | m,n) + \frac{\dim - 1 - \delta(i,j | m,n)}{\dim}} \\
    &= \frac{\delta(i,j | k,l)}{\dim^2 - 1} \frac{\dim - 1}{\dim} \parens{1 + \delta(i,j | m,n)} \\
    &= \frac{\delta(i, j | k,l)}{\dim (\dim + 1)} (1 + \delta(i,j | m,n))
\end{align}
where we used Lemma \ref{lem:haar_two_moment} for the last line. This, combined with the eigenvalue integration, yields
\begin{align}
    \int \bra{i,j} \frac{\partial^2}{\partial \alpha^2} \Phi_G(\rho) \bigg|_{\alpha = 0} \ket{k,l} dG &= t^2 \sigma^2 \sum_{i',j',m,n} C_E(\rho; m,n; i,j) \frac{\delta(i, j | k,l)}{\dim (\dim + 1)} (1 + \delta(i,j | m,n)) \\
    &= t^2 \sigma^2 \sum_{m,n} C_E(\rho; m,n; i,j) \frac{\delta(i, j | k,l)}{\dim + 1
    } (1 + \delta(i,j | m,n))
\end{align}

Our next goal is to simplify the phase contributions to this second order correction. We use the fact that the Haar integration forces the index equalities $i = k, j = l$ to simplify the phase integrals. Substituting $E_{k,l} \mapsto E_{i,j}$ yields:
\begin{align}
    C_E &= 2 \rho_{m,n} \int_0^1 \int_0^1 e^{i(E_{i,j} - E_{m,n})(s_1 - s_2)t} ds_1 ds_2 \nonumber \\
    &~ ~ - 2 \rho_{i,j} \parens{\int_0^1 \int_0^1 e^{i (E_{i,j} - E_{m,n})s_1 (1- s_2)t}s_1 ds_1 ds_2 + \int_0^1 \int_0^1 e^{-i(E_{i,j} - E_{m,n})s_2(1-s_1)t}((1-s_1)ds_1 ds_2)} \label{eq:phase_int_equal_energy} \\
    &= \frac{4 \rho_{m,n}}{(E_{i,j} - E_{m,n})^2 t^2} (1 - \cos((E_{i,j} - E_{m,n})t)) - \frac{2 \rho_{i,j}}{(E_{i,j} - E_{m,n})^2 t^2} \parens{1 - e^{i (E_{i,j} - E_{m,n})t} + i (E_{i,j} - E_{m,n})t } \\
    & ~ ~ - \frac{2 \rho_{i,j}}{(E_{i,j} - E_{m,n})^2 t^2} \parens{1 - i (E_{i,j} - E_{m,n})t - e^{i(E_{i,j} - E_{m,n})t}} \\
    &= \frac{2}{(E_{i,j} - E_{m,n})^2 t^2} \parens{(2 \rho_{m,n} - \rho_{i,j}) - 2(\rho_{m,n} - \rho_{i,j}) \cos ((E_{i,j} - E_{m,n})t)}  
\end{align}

Note that this expression is indeterminate whenever $m = i, n = j$. To get around this we revisit Eq. \eqref{eq:phase_int_equal_energy} and isolate the condition $E_{m,n} = E_{i,j}$. In this scenario we have
\begin{align}
    C_E(m,n;i,j | E_{m,n} = E_{i,j}) &= 2 \rho_{m,n} \int_0^1 \int_0^1 1 ds_1 ds_2 - 2 \rho_{i,j} \parens{\int_0^1 \int_0^1 s_1 ds_1 ds_2 + \int_0^1 \int_0^1 (1-s_1) ds_1 ds_2} \\
    &= 2 (\rho_{m,n} - \rho_{i,j}).
\end{align}
Now it is apparent that if $(m,n) = (i,j)$ this term clearly is zero. It is not obvious that in other situations this is zero. Expanding the $\rho_{m,n}$ term, we see that if $\beta_{env} = \beta_{sys}$
\begin{align}
    \rho_{m,n} &= \frac{e^{-\beta_{sys} E_m}}{\partfun_{sys}} \frac{e^{-\beta_{env} E_{n}}}{\partfun_{env}} \\
    \xRightarrow{\beta_{env} = \beta_{sys}} \rho_{m,n} &= \frac{e^{-\beta_{sys}E_{m,n}}}{\partfun_{sys} \partfun_{env}} \\
    \xRightarrow{E_{m,n} = E_{i,j}} \rho_{m,n} &= \rho_{i,j}.
\end{align}
This tells us that when the system has thermalized ($\rho = \partfun_{sys}^{-1} e^{-\beta H_{sys}} \otimes \partfun_{env}^{-1} e^{-\beta H_{env}}$), equal energy contributions ($E_{m,n} = E_{i,j}$) are zero. However at non-equilibrium states where $\beta_{env} \neq \beta_{sys}$ we cannot neglect these non-zero contributions. 

For this simply note that each of the phases in the exponents of the integrals are 0, leading to $C_E = 0$. This means we can restrict ourselves to $m \neq i, n \neq j$. 

\begin{align}
    \int \bra{i,j} \frac{\partial^2}{\partial \alpha^2} \Phi_G(\rho) \bigg|_{\alpha = 0} \ket{i,j} dG &= \frac{2 \sigma^2}{\dim + 1} \sum_{(m,n) : E_{m,n} \neq E_{i,j}} \frac{(2 \rho_{m,n} - \rho_{i,j}) - 2(\rho_{m,n} - \rho_{i,j}) \cos ((E_{i,j} - E_{m,n})t)}{(E_{i,j} - E_{m,n})^2} \nonumber \\
    &~ + \frac{2 \sigma^2}{\dim + 1} \sum_{(m,n) : E_{m,n} = E_{i,j}} 2 (\rho_{m,n} - \rho_{i,j}) \label{eq:second_order_final}
\end{align}

<<<<<<< HEAD
\subsection{Convergence to low temperature system state}
=======
For simplicity later on we make the following definitions:
\begin{align}
    T(\rho) &:= \alpha^2 \int \partrace{Env}{ \frac{\partial^2}{\partial \alpha^2} \Phi_G (\rho) \bigg_{\alpha=0} } dG \\
    R(\rho) &:= \Phi(\rho) - \rho - T(\rho),
\end{align} 
aka the remainder term in the $\alpha$ expansion. It should be clear that $\norm{R} \in \bigo{\alpha^3}$ and $\norm{T} \in \bigo{\alpha^2}$.

\subsection{Linearization of $\beta$}
In order to show convergence to a thermal state we now will linearize the one norm of our channel with respect to the difference between the system's starting inverse temperature and the environment's inverse temperature, $\beta_{env} - \beta_{sys} := \gamma$. Our goal is to show $\norm{\Phi(\rho(\gamma)) - \rho(0)}_1 \leq \norm{\rho(\gamma) - \rho(0)}_1$, where $\rho(\gamma) = e^{- \beta_{sys} H_sys} \partfun_{sys}(\gamma)^{-1} = e^{-(\beta_{env} - \gamma) H_{sys}} \partfun_{sys}(\gamma)^{-1}$, where $\partfun_{sys}(\gamma) = \trace{e^{-(\beta_{env} - \gamma) H_{sys}}}$.

We start by computing $\frac{\partial}{\partial \gamma}\rho(\gamma)$, which will be used in linearizations of the channel:
\begin{align}
    \frac{\partial}{\partial \gamma} \rho(\gamma) &= \frac{\partial}{\partial \gamma} \parens{e^{-\beta_{env} H_{sys} + \gamma H_{sys}} \partfun_{sys}(\gamma)^{-1}} \\
    &= H_{sys} \frac{e^{-\beta_{env} H_{sy} + \gamma H_{sys}}}{\partfun_{sys}(\gamma)} - \frac{e^{-\beta_{env} H_{sys} + \gamma H_{sys}}}{\partfun_{sys}(\gamma)^2} \frac{\partial \partfun_{sys}(\gamma)}{\partial \gamma} \\
    &= \frac{e^{-\beta_{env} H_{sy} + \gamma H_{sys}}}{\partfun_{sys}(\gamma)} \parens{H_{sys} - \frac{\trace{H_{sys} e^{-\beta_{env} H_{sys} + \gamma H_{sys}}} }{\partfun_{sys}(\gamma)}} \\
    &= \rho(\gamma) \parens{H_{sys} - \trace{H_{sys} \rho(\gamma)}}.
\end{align}
This allows us to compute the linearization of the channel:
\begin{align}
    \Phi(\rho(\gamma)) = \Phi(\rho(0)) + \gamma \frac{\partial}{\partial \gamma} \Phi(\rho(\gamma))\bigg|_{\gamma = 0} + \bigo{\gamma^2}
\end{align}

Carrying the linearization to the second order term results in a lot of factors of the form $\frac{e^{-\beta_E E_{m,n}}}{\partfun(0)} (\bra{m} H_{sys} \ket{m} - \trace{\rho(0) H_{sys}})$. We need to know when these are negative, so here we go:
\begin{align}
    \frac{e^{-\beta_E E_{m,n}}}{\partfun(0)} \parens{\bra{m} H_{sys} \ket{m} - \trace{\rho(0) H_{sys}}} & \leq 0 \\
    \implies \bra{m} H_{sys} \ket{m} \leq \trace{\rho(0) H_{sys}}
\end{align}
What I want to know is what is: (I don't think the partition function should be a function of x, think of this as just selecting the energy to evaluate the above. By selecting a different energy I'm not changing the partition function, but I'm changing this specific matrix element)
\begin{align}
    \frac{\partial}{\partial x} \frac{e^{-\beta_E (x + c)}}{\partfun}(x - E) &= (-\beta_E) \frac{e^{-\beta_E (x + c)}}{\partfun}(x - E) + \frac{e^{-\beta_E (x + c)}}{\partfun} \\
    &= \frac{e^{-\beta_E (x + c)}}{\partfun} \parens{1 + \beta_E (E - x)}
\end{align}



\subsection{Harmonic Oscillator Fixed Point}
>>>>>>> 58beb4dd
Now consider the situation of a system and environment which are both harmonic oscillators of frequency $\omega$, $H_{sys} = \hbar \omega \sum_{i=0}^{N_{sys}} (0.5 + i) \ketbra{i}{i}$ and $H_{env} = \hbar \omega \sum_{i=0}^{N_{env}} (0.5 + i) \ketbra{i}{i}$, yeilding $H = \sum_{i,j} \hbar \omega (1 + i + j) \ketbra{i,j}{i,j}$. We set $\hbar = \omega = 1$ to avoid dimensionful quantities. 

Our hunch is that the second order correction of $\Phi(\rho)$ vanishes whenever $\rho$ is a thermal state of the joint system-environment hamiltonian, i.e. $\rho = \sum_{i,j} \ketbra{i}{i} \otimes \ketbra{j}{j}\rho_{i,j} = \frac{e^{-\beta (1 + i + j)}}{\sum_{e^{-\beta(1+  i + j)}}} \ketbra{i}{i} \otimes \ketbra{j}{j}$. Before we compute this second-order correction, note that the assumption of a thermal state input eliminates the sum over equal energy contributions in Eq. \eqref{eq:second_order_final}. Further, in the interest of simplifying the expression as much as possible, we will only consider the time-averaged contributions $\frac{1}{T} \int_0^T \Phi(\rho, t) dt$, this pretty much just eliminates the cosine term in Eq. \eqref{eq:second_order_final}.

First define $\rho(\gamma) := \frac{e^{-(\beta_E -\gamma) H_{sys}}}{\partfun_{sys}(\gamma)}$
Our main goal is to show $\norm{\Phi(\rho(\gamma)) - \rho(0)} \leq \norm{\rho(\gamma) - \rho(0)}$, in other words that a higher temperature state ($\beta_{sys} = \beta_{env} - \gamma$) gets closer to a lower temperature state after application of $\Phi$. In order to do this we first use our power series of $\Phi$ in terms of the coupling constant $\alpha$ and use the Schatten-1 norm:
\begin{align}
    \norm{\Phi(\rho(\gamma)) - \rho(0)}_1 &= \norm{\rho(\gamma) + T(\rho(\gamma)) + R(\rho(\gamma)) - \rho(0)}_1 \\
    &= \norm{ \sum_{i} \parens{ e^{-(\beta_{env} + \gamma) E_i} \partfun_{S}^{-1}(\gamma) + T_{i,i}(\rho(\gamma)) - e^{-\beta_{env} E_i} \partfun_{S}^{-1}(\gamma) }\ketbra{i}{i}} + \bigo{\alpha^{4}} \\
    &= \sum_i \abs{ e^{-(\beta_{env} + \gamma) E_i} \partfun_{S}^{-1}(\gamma) + T_{i,i}(\rho(\gamma)) - e^{-\beta_{env} E_i} \partfun_{S}^{-1}(\gamma) } + \bigo{\alpha^4},
\end{align}
where we can avoid using the triangle inequality as our operator is already diagonalized. \todo{Does the $\bigo{\alpha^4}$ term not pick up dimensional factors from the schatten-1 norm?} Now we have to use a linearization of the operator $\rho(\gamma)$ as well as the second order corrections $T_{i,i}$.
\begin{align}
    \rho(\gamma) = \frac{e^{-\beta_{env} H_{sys}}}{\partfun_{sys}(\gamma=0)} + \gamma \frac{\partial}{\partial \gamma} \frac{e^{-\beta_{env} H_{sys} + \gamma H_{sys}}}{\partfun_{sys}(\gamma)} \bigg|_{\gamma=0} + \bigo{\gamma^2}.
\end{align}
The derivative is easy to compute (I think I wrote this down on the overleaf) 
\begin{equation}
    \frac{\partial}{\partial \gamma} \frac{e^{-\beta_{env} H_{sys} + \gamma H_{sys}}}{\partfun_{sys}(\gamma)} = e^{-\beta_{env}}
\end{equation}



% Now we compute the second term, Eq. \eqref{eq:second_order_duhamel_two}. We avoid duplicating similar steps to the computation of the first computation and simply state the results (aka I need to write this up in an appendix.)
% The second term, after writing everything in terms of sums over matrix elements, becomes
% \begin{align}
%     -t^2 \parens{\bra{i,j} \rho \ket{i,j} + \bra{k,l} \rho \ket{k,l}} \sum_{i',j',k',l',m,n} \int_0^1 \int_0^1 e^{i(E_{i,j} - E_{m,n})s_1 t} e^{i(E_{m,n} - E_{k,l})s_1 s_2 t} s_1 ds_1 ds_2 \\
%     \times \bra{i',j'} D \ket{i',j'} \bra{k',l'} D \ket{k',l'} \\
%     \times \bra{i,j} U_G \ket{i',j'} \bra{m,n} U_G \ket{k',l'} \bra{m,n} \overline{U_G} \ket{i',j'} \bra{k,l} \overline{U_G} \ket{k',l'}
% \end{align}
% Plugging in similar results and integrating over the randomized interaction yields 
% \begin{align}
%     \sum_{i',j',k',l',m,n}\frac{\bra{i,j} \rho \ket{i,j} \sigma^2 }{E_{m,n} - E_{k,l}} \delta_{i',k'} \delta_{j',l'} \delta_{i,k} \delta_{j,l} 
% \end{align}


%%%%%%%%%%%%%%%%%%%%%%%%%%%%%%%%%%%%%%%%%%%%%%%%%%%%%%%%%%%%%%%%%%%%%%%%%%%%%%%%%%%%%%%%%%%%%%%%%%%%%%%%%%%%%%%%%%%%%%%%%%%%%%%%%%%%%%%%%%%%%%%%
%%%%%%%%%%%%%%%%%%%%%%%%%%%%%%%%%%%%%%%%%%%%%%%%%%%%%%%%%%%%%%%%%%%%%%%%%%%%%%%%%%%%%%%%%%%%%%%%%%%%%%%%%%%%%%%%%%%%%%%%%%%%%%%%%%%%%%%%%%%%%%%%
%%%%%%%%%%%%%%%%%%%%%%%%%%%%%%%%%%%%%%%%%%%%%%%%%%%%%%%%%%%%%%%%%%%%%%%%%%%%%%%%%%%%%%%%%%%%%%%%%%%%%%%%%%%%%%%%%%%%%%%%%%%%%%%%%%%%%%%%%%%%%%%%
\section{Energy and Entropic concerns}
One requirement that our construction should satisfy is that a system in a thermal state should be invariant under contact with an environment at the same temperature. Formally, we would like that $\Phi \parens{\frac{e^{-\beta H_{sys}}}{\partfun_{sys}} \otimes \frac{e^{- \beta H_{env}}}{\partfun_{env}}} = \frac{e^{-\beta H_{sys}}}{\partfun_{sys}}$. Exact equality may be too strong to enforce, so we instead consider that the energy of the system remains unchanged after coupling with the environment. 

\begin{equation}
    \trace{H_{sys} \frac{e^{-\beta H_{sys}}}{\partfun_{sys}}} = \trace{H_{sys} \Phi \parens{\frac{e^{-\beta H_{sys}}}{\partfun_{sys}} \otimes \frac{e^{- \beta H_{env}}}{\partfun_{env}}}}.
\end{equation}
Now we look at the RHS in detail
\begin{align}
    \trace{H_{sys} \Phi \parens{\rho} } &= \trace{ H_{sys} \partrace{env}{\int e^{i \widetilde{H} t} \rho e^{-i \widetilde{H} t} dG}} \\
    &= \int \trace{H_{sys} \otimes \openone_{env} e^{i \widetilde{H} t} \rho e^{-i \widetilde{H} t} } dG \\
    &=  \trace{\int e^{- i (H + \alpha G) t} H_{sys} \otimes \openone_{env} e^{+ i (H + \alpha G) t} dG ~ \rho } 
\end{align}


%%%%%%%%%%%%%%%%%%%%%%%%%%%%%%%%%%%%%%%%%%%%%%%%%%%%%%%%%%%%%%%%%%%%%%%%%%%%%%%%%%%%%%%%%%%%%%%%%%%%%%%%%%%%%%%%%%%%%%%%%%%%%%%%%%%%%%%%%%%%%%%%
%%%%%%%%%%%%%%%%%%%%%%%%%%%%%%%%%%%%%%%%%%%%%%%%%%%%%%%%%%%%%%%%%%%%%%%%%%%%%%%%%%%%%%%%%%%%%%%%%%%%%%%%%%%%%%%%%%%%%%%%%%%%%%%%%%%%%%%%%%%%%%%%
%%%%%%%%%%%%%%%%%%%%%%%%%%%%%%%%%%%%%%%%%%%%%%%%%%%%%%%%%%%%%%%%%%%%%%%%%%%%%%%%%%%%%%%%%%%%%%%%%%%%%%%%%%%%%%%%%%%%%%%%%%%%%%%%%%%%%%%%%%%%%%%%
\section{Numerics}



%%%%%%%%%%%%%%%%%%%%%%%%%%%%%%%%%%%%%%%%%%%%%%%%%%%%%%%%%%%%%%%%%%%%%%%%%%%%%%%%%%%%%%%%%%%%%%%%%%%%%%%%%%%%%%%%%%%%%%%%%%%%%%%%%%%%%%%%%%%%%%%%
%%%%%%%%%%%%%%%%%%%%%%%%%%%%%%%%%%%%%%%%%%%%%%%%%%%%%%%%%%%%%%%%%%%%%%%%%%%%%%%%%%%%%%%%%%%%%%%%%%%%%%%%%%%%%%%%%%%%%%%%%%%%%%%%%%%%%%%%%%%%%%%%
%%%%%%%%%%%%%%%%%%%%%%%%%%%%%%%%%%%%%%%%%%%%%%%%%%%%%%%%%%%%%%%%%%%%%%%%%%%%%%%%%%%%%%%%%%%%%%%%%%%%%%%%%%%%%%%%%%%%%%%%%%%%%%%%%%%%%%%%%%%%%%%%
\section{Approximating $e^{i (H + \alpha G) t}$ evolution}


\section{Leftovers}
%%%%%%%%%%%%%%%%%%%%%%%%%%%%%%%%%%%%%%%%%%%%%%%%%%%%%%%%%%%%%%%%%%%%%%%%%%%%%%%%%%%%%%%%%%%%%%%%%%%%%%%%%%%%%%%%%%%%%%%%%%%%%%%%%%%%%%%%%%%%%%%%
%%%%%%%%%%%%%%%%%%%%%%%%%%%%%%%%%%%%%%%%%%%%%%%%%%%%%%%%%%%%%%%%%%%%%%%%%%%%%%%%%%%%%%%%%%%%%%%%%%%%%%%%%%%%%%%%%%%%%%%%%%%%%%%%%%%%%%%%%%%%%%%%
\subsection{Simplifying $\Phi(\rho)$ with Perturbation Theory}
The goal is to use perturbation theory to write the output of the channel in terms of powers of the coupling strength $\alpha$. It remains to be seen if first order perturbation theory will be enough. We also are specifically interested when $\rho$ is a product state of thermal states, in other words $\rho_{PS} = \frac{e^{-\beta_1 H_1}}{\partfun_1} \otimes \frac{e^{-\beta_2 H_2}}{\partfun_2}$. We also denote the action of our channel with respect to a particular choice of $G$ as $\Phi_G$, which combined with linearity of partial traces gives $\Phi = \int dG \Phi_G$. 
\begin{align}
    \Phi_G(\rho_{PS}) &= \partrace{2}{e^{+i \widetilde{H} t} \rho_{PS} e^{-i \widetilde{H} t}} \\
    &= \sum_{k} \openone \otimes v_k^* \parens{\sum_{i, j} e^{i \widetilde{\eta}_{i, j} t} \widetilde{\Pi}_{i,j}} \rho_{PS} \parens{ \sum_{m, n} e^{i \widetilde{\eta}_{m, n} t} \widetilde{\Pi}_{m,n} }
\end{align}
Our next goal is to analyze $e^{i \widetilde{\eta}_{i,j} t} \widetilde{\Pi}_{i,j}$ using time-independent perturbation theory. Our goal is to write $e^{i \widetilde{\eta}_{i,j} t}$ as a power series in terms of $\alpha$, which is given by perturbation theory for $\widetilde{H} = H + \alpha G$. We first write the perturbation series for $\widetilde{\eta}$ as 
\begin{equation}
    \widetilde{\eta}_{i,j} = \eta_{i,j} + \alpha (u_i \otimes v_j)^* G (u_i \otimes v_j) + \alpha^2 \sum_{(i',j') \neq (i,j)}  \frac{\abs{(u_i \otimes v_j)^* G (u_{i'} \otimes v_{j'})}^{2}}{\eta_{i,j} - \eta_{i',j'}} + \bigo{\alpha^3}.
\end{equation}
To simplify the notation, we introduce the indexing $G(i,j,k,l) := (u_i \otimes v_j)^* G (u_k \otimes v_l)$. $G(i,j)$ without a second pair of indices denotes the diagonal matrix element $(u_i \otimes v_j)^* G (u_i \otimes v_j)$. The Taylor's Series for $e^{i \widetilde{\eta}_{i,j} t}$ is
\begin{align}
    e^{i \widetilde{\eta}_{i,j} t} &= e^{i \eta_{i,j} t} \\
    &\quad + \frac{\partial \widetilde{\eta}_{i,j}}{\partial \alpha} e^{i \widetilde{\eta}_{i,j}t} \bigg|_{\alpha = 0} i \alpha t \\
    &\quad + \frac{ i\alpha^2 t}{2!} \frac{\partial^2 \widetilde{\eta}_{i,j}}{\partial \alpha^2} e^{i \widetilde{\eta}_{i,j}t}\bigg|_{\alpha=0} \\
    &\quad - \frac{\alpha^2 t^2}{2!} \parens{\frac{\partial \widetilde{\eta}_{i,j}}{\partial \alpha}}^2 e^{i \widetilde{\eta}_{i,j} t} \bigg|_{\alpha=0} + \bigo{\alpha^3} .
\end{align}
These are rather straightforward to compute and plug in, yielding
\begin{equation}
    e^{i \widetilde{\eta}_{ij} t} = e^{i \eta_{ij} t}\parens{1 + i \alpha t G(i,j) - \frac{\alpha^2 t^2}{2} G(i,j)^2 + i \frac{\alpha^2 t}{2} \sum_{(i',j') \neq (i,j)}\frac{\abs{G(i',j',i,j)}^2}{\eta_{ij} - \eta_{i' j'}} + \bigo{\alpha^3}}.
\end{equation}
This is sloppy, need to be able to bound the $\bigo{\alpha^3}$ terms better. Also note that $G(i,j)$ is a real Gaussian variable, the realness is due to the Hermiticity constraint on $G$. 

The other quantity we need to compute a perturbation series for is $\widetilde{\Pi}_{ij}$. We first need to compute the perturbation series for the eigenvectors of $H$, which we do to second order
\begin{align}
    \widetilde{u_i \otimes v_j} &= u_i \otimes v_j \\
    &\quad + \alpha \sum_{(i',j') \neq (i,j)} u_{i'} \otimes v_{j'} \parens{  \frac{G(i,j,i',j')}{\eta_{i,j} - \eta_{i',j'}} } \\
    &\quad + \alpha^2 \sum_{(i',j') \neq (i,j)} u_{i'} \otimes v_{j'} \parens{ \sum_{(i'',j'') \neq (i,j)} \frac{G(i,j,i'',j'') G(i'',j'',i',j')}{(\eta_{i,j} - \eta_{i'',j''})(\eta_{i,j} - \eta_{i'',j''})} -  \frac{G(i,j,i,j) G(i,j,i',j')}{(\eta_{i,j} - \eta_{i',j'})^2}} \\
    &\quad + \bigo{\alpha^3}.
\end{align}
Now we need to compute the perturbed eigenspace projectors
\begin{align}
    \widetilde{\Pi}_{i,j} &= \Pi_{i,j} \\
    & \quad + \alpha \sum_{(i',j') \neq (i,j)} u_{i'} u_i^* \otimes v_{j'} v_j^* \parens{  \frac{G(i,j,i',j')}{\eta_{i,j} - \eta_{i',j'}} } + \sum_{(i',j') \neq (i,j)} u_i u_{i'}^* \otimes v_j v_{j'}^* \parens{  \frac{G(i,j,i',j')^*}{\eta_{i,j} - \eta_{i',j'}} } \\
    & \quad + \alpha^2 \sum_{(i',j') \neq (i,j)} u_{i'} u_i^* \otimes v_{j'} v_j^* \parens{ \sum_{(i'',j'') \neq (i,j)} \frac{G(i,j,i'',j'') G(i'',j'',i',j')}{(\eta_{i,j} - \eta_{i'',j''})(\eta_{i,j} - \eta_{i'',j''})} -  \frac{G(i,j,i,j) G(i,j,i',j')}{(\eta_{i,j} - \eta_{i',j'})^2}} \\
    & \quad + \alpha^2 \sum_{(i',j') \neq (i,j)} u_i u_{i'}^* \otimes v_j v_{j'}^* \parens{ \sum_{(i'',j'') \neq (i,j)} \frac{G(i,j,i'',j'')^* G(i'',j'',i',j')^*}{(\eta_{i,j} - \eta_{i'',j''})(\eta_{i,j} - \eta_{i'',j''})} -  \frac{G(i,j,i,j)^* G(i,j,i',j')^*}{(\eta_{i,j} - \eta_{i',j'})^2}} \\
    & \quad + \alpha^2 \sum_{(i',j') \neq (i,j)} \sum_{(i'',j'') \neq (i,j)} u_{i'}u_{i''}^* \otimes v_{j'} v_{j''}^* \frac{G(i,j,i',j') G(i,j,i'',j'')^*}{(\eta_{i,j} - \eta_{i',j'})(\eta_{i,j} - \eta_{i'',j''})} \\
    & \quad + \bigo{\alpha^3}.
\end{align}

This allows us to write the output of the channel $\Phi$ as a power series in $\alpha$. The expressions can become quite cumbersome, so we introduce the following notation:
\begin{align}
    M_{i,j,i',j'} &:=  u_{i'} u_i^* \otimes v_{j'} v_j^* \parens{  \frac{G(i,j,i',j')}{\eta_{i,j} - \eta_{i',j'}} } +  u_i u_{i'}^* \otimes v_j v_{j'}^* \parens{  \frac{G(i,j,i',j')^*}{\eta_{i,j} - \eta_{i',j'}} } \\
    N_{i,j,i',j'} &:= u_{i'} u_i^* \otimes v_{j'} v_j^* \parens{ \sum_{(i'',j'') \neq (i,j)} \frac{G(i,j,i'',j'') G(i'',j'',i',j')}{(\eta_{i,j} - \eta_{i'',j''})(\eta_{i,j} - \eta_{i'',j''})} -  \frac{G(i,j,i,j) G(i,j,i',j')}{(\eta_{i,j} - \eta_{i',j'})^2}} \\
    & \quad + \sum_{(i'',j'') \neq (i,j)} u_{i'}u_{i''}^* \otimes v_{j'} v_{j''}^* \frac{G(i,j,i',j') G(i,j,i'',j'')^*}{(\eta_{i,j} - \eta_{i',j'})(\eta_{i,j} - \eta_{i'',j''})}
\end{align}
which captures the first and second order corrections to the eigenspace projectors. We can then simplify
\begin{align}
    \widetilde{\Pi}_{i,j} &= \Pi_{i,j} + \alpha \sum_{(i',j') \neq (i,j)} M_{i,j,i',j'} + \alpha^2 \sum_{(i',j') \neq (i,j)} N_{i,j,i',j'} + \bigo{\alpha^3}
\end{align}
The second order corrections have 10 possible sources for terms, however many are hermitian conjugates of priors, so if herm. conj. appears it refers to the hermitian conjugate of the entire previous line.
\newpage
\begin{equation}
    e^{+i(H + \alpha G)t} \rho e^{-i (H + \alpha G) t}
\end{equation}
\begin{align}
\alpha^0 :& e^{+i H t} \rho e^{-i H t} \\
 \alpha^1 :& \sum_{i,j} e^{i\eta_{i,j}t} \parens{i t G(i,j) \Pi_{i,j} + \sum_{(i',j') \neq (i,j)} M_{i,j,i',j'}} \rho e^{- i H t} \\
 &+ \text{herm. conj.} \\
 \alpha^2 :& \sum_{i,j} i t G(i,j) e^{i \eta_{i,j}} \Pi_{i,j} \rho \sum_{k,l} (-i t) G(k,l)^* e^{-i \eta_{k,l}t} \Pi_{k,l} \\
 &+ \sum_{i,j} e^{i \eta_{i,j} t} \sum_{(i',j') \neq (i,j)} M_{i,j,i',j'} \rho \sum_{k,l} (-i t) G(k,l) e^{-i \eta_{k,l} t} \Pi_{k,l} \\
 &+ \text{herm. conj.} \\
 &+ \sum_{i,j} e^{i \eta_{i,j} t} \sum_{(i',j') \neq (i,j)} M_{i,j,i',j'} \rho \sum_{k,l} e^{-i \eta_{k,l} t} \sum_{(k',l') \neq (k,l)} M_{k,l,k',l'}\\
 &+  \sum_{i,j} e^{i \eta_{i,j} t} \parens{- \frac{t^2 G(i,j)^2}{2} + i \frac{t}{2} \sum_{(i',j') \neq (i,j)} \frac{\abs{G(i,j,i',j')}^2}{\eta_{i,j} - \eta_{i',j'}} } \rho e^{- i H t} \\
 &+ \text{herm. conj.} \\
 &+ \sum_{i,j} e^{i \eta_{i,j} t} \sum_{(i',j') \neq (i,j)} N_{i,j,i',j'} \rho e^{-i H t} \\
 &+ \text{herm. conj.} \\
 &+ \sum_{i,j} i t G(i,j) e^{i \eta_{i,j} t} \sum_{(i',j') \neq (i,j)} M_{i,j,i',j'} \rho e^{-i H t} \\
 &+ \text{herm. conj.}.
\end{align}

Two potential issues. 1) How can we normalize the output state? This may depend on how we approach the second. 2) How do we bound the remaining terms in the perturbation series? Are there any dumb bounds I can work out? 


%%%%%%%%%%%%%%%%%%%%%%%%%%%%%%%%%%%%%%%%%%%%%%%%%%%%%%%%%%%%%%%%%%%%%%%%%%%%%%%%%%%%%%%%%%%%%%%%%%%%%%%%%%%%%%%%%%%%%%%%%%%%%%%%%%%%%%%%%%%%%%%%
%%%%%%%%%%%%%%%%%%%%%%%%%%%%%%%%%%%%%%%%%%%%%%%%%%%%%%%%%%%%%%%%%%%%%%%%%%%%%%%%%%%%%%%%%%%%%%%%%%%%%%%%%%%%%%%%%%%%%%%%%%%%%%%%%%%%%%%%%%%%%%%%
\subsection{Simplifying $\Phi(\rho)$ with Trotter}
The idea here is to try and see what very short time evolution does to our channel. At the very least this might give some intuition as to what is happening?
\begin{align}
    \Phi_G(\rho_{PS}) &= \partrace{2}{e^{+i\widetilde{H}t} \rho_{PS} e^{-i \widetilde{H} t}} \\
    &= \partrace{2}{\parens{e^{i G \alpha t} e^{i H t} + \bigo{t^2}} \rho_{PS} \parens{e^{-iHt} e^{-i G \alpha t} + \bigo{t^2}}} \\
    &= \partrace{2}{e^{i G \alpha t} \rho_{PS} e^{-i G \alpha t}} + \bigo{t^2} 
\end{align}

\section{Energy and Entropic concerns}
One requirement that our construction should satisfy is that a system in a thermal state should be invariant under contact with an environment at the same temperature. Formally, we would like that $\Phi \parens{\frac{e^{-\beta H_{sys}}}{\partfun_{sys}} \otimes \frac{e^{- \beta H_{env}}}{\partfun_{env}}} = \frac{e^{-\beta H_{sys}}}{\partfun_{sys}}$. Exact equality may be too strong to enforce, so we instead consider that the energy of the system remains unchanged after coupling with the environment. 

\begin{equation}
    \trace{H_{sys} \frac{e^{-\beta H_{sys}}}{\partfun_{sys}}} = \trace{H_{sys} \Phi \parens{\frac{e^{-\beta H_{sys}}}{\partfun_{sys}} \otimes \frac{e^{- \beta H_{env}}}{\partfun_{env}}}}.
\end{equation}
Now we look at the RHS in detail
\begin{align}
    \trace{H_{sys} \Phi \parens{\rho} } &= \trace{ H_{sys} \partrace{env}{\int e^{i \widetilde{H} t} \rho e^{-i \widetilde{H} t} dG}} \\
    &= \int \trace{H_{sys} \otimes \openone_{env} e^{i \widetilde{H} t} \rho e^{-i \widetilde{H} t} } dG \\
    &=  \trace{\int e^{- i (H + \alpha G) t} H_{sys} \otimes \openone_{env} e^{+ i (H + \alpha G) t} dG ~ \rho }
\end{align}

 \subsection{Phase Contribution complicated}
 Now we investigate the phase integrals $C_E$. 
 \begin{align}
     C_E &= \int_0^1 \int_0^1 \bigg(  2 \rho_{m,n} e^{i(E_{i,j} - E_{m,n})s_1t} e^{i(E_{m,n} - E_{k,l})s_2 t}  \\
     &- (\rho_{i,j} + \rho_{k,l}) e^{i(E_{i,j} - E_{m,n})s_1 t} e^{i(E_{m,n} - E_{k,l})s_1 s_2 t} s_1 \\
     &- (\rho_{i,j} + \rho_{k,l}) e^{i(E_{i,j} - E_{m,n})s_1 t} e^{i(E_{m,n} - E_{k,l})(s_1 + s_2 - s_1 s_2)t} (1-s_1) \bigg) ds_1 ds_2 \\
 \end{align}
 These can be solved analytically as
 \begin{align}
     \int_0^1 \int_0^1 e^{i(E_{i,j} - E_{m,n})s_1t} e^{i(E_{m,n} - E_{k,l})s_2 t} ds_1 ds_2 &= \frac{(e^{i(E_{i,j} - E_{m,n})t} - 1)(e^{i(E_{m,n} - E_{k,l})t} - 1)}{t^2 (E_{i,j} - E_{m,n})(E_{k,l} - E_{m,n})} \\
     \int_0^1 \int_0^1 e^{i(E_{i,j} - E_{m,n})s_1 t} e^{i(E_{m,n} - E_{k,l})s_1 s_2 t} s_1 ds_1 ds_2 &= \nonumber \\
     \frac{e^{i(E_{i,j} - E_{k,l})t}(E_{i,j} - E_{m,n}) + (E_{m,n} - E_{k,l}) - e^{i(E_{i,j} - E_{m,n})t}(E_{i,j} - E_{k,l})}{t^2(E_{i,j} - E_{m,n})(E_{k,l} - E_{m,n})(E_{i,j} - E_{k,l})} \\
     \int_0^1 \int_0^1 e^{i(E_{i,j} - E_{m,n})s_1 t} e^{i(E_{m,n} - E_{k,l})(s_1 + s_2 - s_1 s_2)t} (1-s_1) ds_1 ds_2 &= \nonumber \\
     \frac{-(E_{i,j} - E_{m,n}) + e^{i(E_{m,n} - E_{k,l})t}\parens{E_{i,j} - E_{k,l} - e^{i(E_{i,j} - E_{m,n})t}(E_{m,n} - E_{k,l})}}{t^2 (E_{i,j} - E_{m,n})(E_{m,n} - E_{k,l})(E_{i,j} - E_{k,l})}
 \end{align}
 Now we introduce some minor notation to help readability $\Delta_{ij,kl} := E_{i,j} - E_{k,l}$. This reduces the phase contribution to
 \begin{align}
      t^2 C_E(\rho) = &e^{i\Delta_{ij,kl}t} \parens{\frac{2 \rho_{m,n}}{\Delta_{ij,mn} \Delta_{kl,mn}} + \frac{(\rho_{ij} + \rho_{k,l}) \Delta_{ij,mn}}{\Delta_{ij,kl} \Delta_{ij,mn} \Delta_{kl,mn}}} \\
     +& e^{i \Delta_{ij,mn}t} \parens{\frac{- 2 \rho_{m,n}}{\Delta_{ij,mn} \Delta_{kl,mn}} - \frac{(\rho_{ij} + \rho_{k,l}) \Delta_{mn,kl}}{\Delta_{ij,mn} \Delta_{ij,kl} \Delta_{kl,mn}} - \frac{(\rho_{i,j} + \rho_{k,l})\Delta_{ij,kl}}{\Delta_{ij,mn} \Delta_{ij,kl} \Delta_{kl,mn}}} \\
     +& e^{i \Delta_{mn,kl}t} \parens{\frac{- 2 \rho_{m,n}}{\Delta_{ij,mn} \Delta_{kl,mn}} - \frac{(\rho_{i,j} + \rho_{k,l}) \Delta_{ij,kl}}{\Delta_{ij,mn} \Delta_{ij,kl} \Delta_{kl,mn}}} \\
     +& \parens{2 \rho_{m,n} + (\rho_{i,j} + \rho_{k,l}) \frac{\Delta_{mn,kl} + \Delta_{ij,mn}}{\Delta_{ij,kl} \Delta_{ij,mn} \Delta_{kl,mn}}}
 \end{align}
 
 Since we have the factor of $\delta_{i,j | k,l}$ from the Haar integral contribution we can further simplify these as
%%%%%%%%%%%%%%%%%%%%%%%%%%%%%%%%%%%%%%%%%%%%%%%%%%%%%%%%%%%%%%%%%%%%%%%%%%%%%%%%%%%%%%%%%%%%%%%%%%%%%%%%%%%%%%%%%%%%%%%%%%%%%%%%%%%%%%%%%%%%%%%%
%%%%%%%%%%%%%%%%%%%%%%%%%%%%%%%%%%%%%%%%%%%%%%%%%%%%%%%%%%%%%%%%%%%%%%%%%%%%%%%%%%%%%%%%%%%%%%%%%%%%%%%%%%%%%%%%%%%%%%%%%%%%%%%%%%%%%%%%%%%%%%%%
%%%%%%%%%%%%%%%%%%%%%%%%%%%%%%%%%%%%%%%%%%%%%%%%%%%%%%%%%%%%%%%%%%%%%%%%%%%%%%%%%%%%%%%%%%%%%%%%%%%%%%%%%%%%%%%%%%%%%%%%%%%%%%%%%%%%%%%%%%%%%%%%
\section{Approximating $e^{i (H + \alpha G) t}$ evolution}

\bibliographystyle{unsrt}
\bibliography{bib}

\end{document}<|MERGE_RESOLUTION|>--- conflicted
+++ resolved
@@ -245,9 +245,7 @@
     &~ + \frac{2 \sigma^2}{\dim + 1} \sum_{(m,n) : E_{m,n} = E_{i,j}} 2 (\rho_{m,n} - \rho_{i,j}) \label{eq:second_order_final}
 \end{align}
 
-<<<<<<< HEAD
 \subsection{Convergence to low temperature system state}
-=======
 For simplicity later on we make the following definitions:
 \begin{align}
     T(\rho) &:= \alpha^2 \int \partrace{Env}{ \frac{\partial^2}{\partial \alpha^2} \Phi_G (\rho) \bigg_{\alpha=0} } dG \\
@@ -284,7 +282,6 @@
 
 
 \subsection{Harmonic Oscillator Fixed Point}
->>>>>>> 58beb4dd
 Now consider the situation of a system and environment which are both harmonic oscillators of frequency $\omega$, $H_{sys} = \hbar \omega \sum_{i=0}^{N_{sys}} (0.5 + i) \ketbra{i}{i}$ and $H_{env} = \hbar \omega \sum_{i=0}^{N_{env}} (0.5 + i) \ketbra{i}{i}$, yeilding $H = \sum_{i,j} \hbar \omega (1 + i + j) \ketbra{i,j}{i,j}$. We set $\hbar = \omega = 1$ to avoid dimensionful quantities. 
 
 Our hunch is that the second order correction of $\Phi(\rho)$ vanishes whenever $\rho$ is a thermal state of the joint system-environment hamiltonian, i.e. $\rho = \sum_{i,j} \ketbra{i}{i} \otimes \ketbra{j}{j}\rho_{i,j} = \frac{e^{-\beta (1 + i + j)}}{\sum_{e^{-\beta(1+  i + j)}}} \ketbra{i}{i} \otimes \ketbra{j}{j}$. Before we compute this second-order correction, note that the assumption of a thermal state input eliminates the sum over equal energy contributions in Eq. \eqref{eq:second_order_final}. Further, in the interest of simplifying the expression as much as possible, we will only consider the time-averaged contributions $\frac{1}{T} \int_0^T \Phi(\rho, t) dt$, this pretty much just eliminates the cosine term in Eq. \eqref{eq:second_order_final}.
